# Copyright 2020 Google LLC
#
# Licensed under the Apache License, Version 2.0 (the "License");
# you may not use this file except in compliance with the License.
# You may obtain a copy of the License at
#
#      http://www.apache.org/licenses/LICENSE-2.0
#
# Unless required by applicable law or agreed to in writing, software
# distributed under the License is distributed on an "AS IS" BASIS,
# WITHOUT WARRANTIES OR CONDITIONS OF ANY KIND, either express or implied.
# See the License for the specific language governing permissions and
# limitations under the License.

# Lint as: python3
# pylint: disable=super-init-not-called
# No need to call init of superclass "Block", since Block is an abstract class.
"""Well known building blocks for Convolutional networks."""

import abc
<<<<<<< HEAD
import numpy
=======
import math
>>>>>>> 59237c58
import enum
import functools

import kerastuner

from model_search import registry
from model_search.ops import svdf_cell
from model_search.ops import svdf_conv

import tensorflow.compat.v2 as tf
import tf_slim
# TODO(b/172564129): better documentation for this file. http://b/130796421


@tf_slim.add_arg_scope
def get_channel_dim(input_tensor, data_format='INVALID'):
  """Returns the number of channels in the input tensor."""
  shape = input_tensor.get_shape().as_list()
  assert data_format != 'INVALID'
  assert len(shape) == 4
  if data_format == 'NHWC':
    return int(shape[3])
  elif data_format == 'NCHW':
    return int(shape[1])
  else:
    raise ValueError('Not a valid data_format', data_format)


class Block(object, metaclass=abc.ABCMeta):
  """Block api for creating a new block."""

  @abc.abstractmethod
  def build(self, input_tensors, is_training, lengths=None, hparams=None):
    """Builds a block for phoenix.

    Args:
      input_tensors: A list of input tensors.
      is_training: Whether we are training. Used for regularization.
      lengths: The lengths of the input sequences in the batch.
      hparams: The training HParams.

    Returns:
      output_tensors: A list of the output tensors.
    """

  @abc.abstractproperty
  def is_input_order_important(self):
    """Is the order of the entries in the input tensor important.

    Returns:
      A bool specifying if the order of the entries in the input is important.
      Examples where the order is important: Input for a cnn layer.
      (e.g., pixels an image). Examples when the order is not important:
      Input for a dense layer.
    """

  def requires_hparams(self):
    """Returns a search space of hparams in case the block is tunable.

    Returns:
      kerastuner.engine.hyperparameters.HyperParameters object
    """
    return None


# NEXT ID: 146
# NEXT EXPERIMENTAL ID: 10017 (experiment id starts at 10,001)
register_block = functools.partial(registry.register, base=Block)

# IMPORTANT NOTE:
# When you use Keras layers with variables, always give them a name!
# If not, keras will add "_#" (e.g., dense_1 instead of dense). It will add
# the suffix even if the outer-scope is different. This is a surprising behavior
# TODO(b/172564129): Contact the Keras team about this.


@register_block(
    lookup_name='FIXED_CHANNEL_CONVOLUTION_16',
    init_args={'num_filters': 16},
    enum_id=1)
@register_block(
    lookup_name='FIXED_CHANNEL_CONVOLUTION_32',
    init_args={'num_filters': 32},
    enum_id=2)
@register_block(
    lookup_name='FIXED_CHANNEL_CONVOLUTION_64',
    init_args={'num_filters': 64},
    enum_id=3)
@register_block(
    lookup_name='FIXED_CHANNEL_CONVOLUTION_120',
    init_args={'num_filters': 120},
    enum_id=33)
@register_block(
    lookup_name='FIXED_CHANNEL_STRIDE_96_2',
    init_args={
        'num_filters': 96,
        'apply_batch_norm': True,
        'stride': (2, 2)
    },
    enum_id=68)
@register_block(
    lookup_name='FIXED_CHANNEL_CONVOLUTION_96',
    init_args={
        'num_filters': 96,
        'apply_batch_norm': True
    },
    enum_id=72)
class FixedChannelConvolutionBlock(Block):
  """First block to increase the number of channels in an image."""

  def __init__(self,
               num_filters=64,
               kernel_size=3,
               apply_batch_norm=True,
               stride=(1, 1)):
    self._num_filters = num_filters
    self._kernel_size = kernel_size
    self._apply_batch_norm = apply_batch_norm
    self._stride = stride

  def build(self, input_tensors, is_training, lengths=None, hparams=None):
    # We always add a layer on the last tensor provided.
    input_tensor = input_tensors[-1]
    # TODO(b/172564129): Revert to keras layers http://b/130791880
    net = tf_slim.conv2d(
        input_tensor,
        self._num_filters,
        kernel_size=self._kernel_size,
        stride=self._stride,
        padding='same')

    # Batch norm
    if self._apply_batch_norm:
      net = tf_slim.batch_norm(net, is_training=is_training)

    # TODO(b/172564129): give an options to choose relu.
    net = tf.nn.leaky_relu(net)
    return input_tensors + [net]

  @property
  def is_input_order_important(self):
    return True


@register_block(
    lookup_name='CONVOLUTION_3X3', init_args={'kernel_size': 3}, enum_id=4)
@register_block(
    lookup_name='CONVOLUTION_5X5', init_args={'kernel_size': 5}, enum_id=5)
@register_block(
    lookup_name='CONVOLUTION_1X3',
    init_args={'kernel_size': (1, 3)},
    enum_id=26)
@register_block(
    lookup_name='CONVOLUTION_1X5',
    init_args={'kernel_size': (1, 5)},
    enum_id=27)
@register_block(
    lookup_name='CONVOLUTION_1X7',
    init_args={'kernel_size': (1, 7)},
    enum_id=28)
@register_block(
    lookup_name='CONVOLUTION_3X1',
    init_args={'kernel_size': (3, 1)},
    enum_id=29)
@register_block(
    lookup_name='CONVOLUTION_5X1',
    init_args={'kernel_size': (5, 1)},
    enum_id=30)
@register_block(
    lookup_name='CONVOLUTION_7X1',
    init_args={'kernel_size': (7, 1)},
    enum_id=31)
class ConvolutionBlock(Block):
  """Regular convolution layer."""

  def __init__(self, kernel_size=3, apply_batch_norm=True):
    self._kernel_size = kernel_size
    self._apply_batch_norm = apply_batch_norm

  def build(self, input_tensors, is_training, lengths=None, hparams=None):
    input_tensor = input_tensors[-1]
    net = tf_slim.conv2d(
        input_tensor,
        get_channel_dim(input_tensor),
        kernel_size=self._kernel_size,
        padding='same')

    # Batch norm
    if self._apply_batch_norm:
      net = tf_slim.batch_norm(net, is_training=is_training)

    net = tf.nn.leaky_relu(net)
    return input_tensors + [net]

  @property
  def is_input_order_important(self):
    return True


@register_block(
    lookup_name='INCREASE_CHANNELS_3X3',
    init_args={'kernel_size': 3},
    enum_id=12)
@register_block(
    lookup_name='INCREASE_CHANNELS_5X5',
    init_args={'kernel_size': 5},
    enum_id=13)
class IncreaseChannelsBlock(Block):
  """Increase the number of channels times two."""

  def __init__(self, kernel_size=3, apply_batch_norm=True):
    self._kernel_size = kernel_size
    self._apply_batch_norm = apply_batch_norm

  def build(self, input_tensors, is_training, lengths=None, hparams=None):
    input_tensor = input_tensors[-1]
    net = tf_slim.conv2d(
        input_tensor,
        get_channel_dim(input_tensor) * 2,
        kernel_size=self._kernel_size,
        padding='same')

    # Batch norm
    if self._apply_batch_norm:
      net = tf_slim.batch_norm(net, is_training=is_training)

    net = tf.nn.leaky_relu(net)
    return input_tensors + [net]

  @property
  def is_input_order_important(self):
    return True


@register_block(
    lookup_name='DOWNSAMPLE_CONVOLUTION_3X3',
    init_args={'kernel_size': 3},
    enum_id=6)
@register_block(
    lookup_name='DOWNSAMPLE_CONVOLUTION_5X5',
    init_args={'kernel_size': 5},
    enum_id=7)
class DownsampleConvolutionBlock(Block):
  """Downsample with stride and increase channels times two."""

  def __init__(self, kernel_size=3, strides=(2, 2), apply_batch_norm=True):
    self._kernel_size = kernel_size
    self._strides = strides
    self._apply_batch_norm = apply_batch_norm

  def build(self, input_tensors, is_training, lengths=None, hparams=None):
    input_tensor = input_tensors[-1]
    net = tf_slim.conv2d(
        input_tensor,
        get_channel_dim(input_tensor) * 2,
        kernel_size=self._kernel_size,
        stride=self._strides,
        padding='same')

    # Batch norm
    if self._apply_batch_norm:
      net = tf_slim.batch_norm(net, is_training=is_training)

    net = tf.nn.leaky_relu(net)
    return input_tensors + [net]

  @property
  def is_input_order_important(self):
    return True


@register_block(
    lookup_name='AVERAGE_POOL_2X2', init_args={'kernel_size': 2}, enum_id=8)
@register_block(
    lookup_name='AVERAGE_POOL_4X4', init_args={'kernel_size': 4}, enum_id=9)
class AveragePoolBlock(Block):
  """Average Pooling layer."""

  def __init__(self, kernel_size=2):
    self._kernel_size = kernel_size

  def build(self, input_tensors, is_training, lengths=None, hparams=None):
    input_tensor = input_tensors[-1]
    if input_tensor.get_shape().as_list()[2] < self._kernel_size:
      return input_tensors

    # Average pool - reduce the size of the image.
    return input_tensors + [
        tf.keras.layers.AveragePooling2D(
            pool_size=self._kernel_size,
            strides=2,
            padding='SAME',
            name='avgpool2d')(input_tensor)
    ]

  @property
  def is_input_order_important(self):
    return True


@register_block(
    lookup_name='RESNET_3X3', init_args={'kernel_size': 3}, enum_id=10)
@register_block(
    lookup_name='RESNET_5X5', init_args={'kernel_size': 5}, enum_id=11)
class ResnetBlock(Block):
  """A Resnet Block - 2 Convolutions with a skip connection.

  Note that we do not apply batch normalization or dropouts in the block.
  """

  def __init__(self, kernel_size=3, apply_batch_norm=True):
    self._kernel_size = kernel_size
    self._apply_batch_norm = apply_batch_norm

  def build(self, input_tensors, is_training, lengths=None, hparams=None):
    """Residual unit with 2 sub layers."""
    input_tensor = input_tensors[-1]
    net = tf_slim.conv2d(
        input_tensor,
        get_channel_dim(input_tensor),
        kernel_size=self._kernel_size,
        padding='same')

    # Batch norm
    if self._apply_batch_norm:
      net = tf_slim.batch_norm(net, is_training=is_training)
    net = tf.nn.leaky_relu(net)

    net = tf_slim.conv2d(
        input_tensor,
        get_channel_dim(input_tensor),
        kernel_size=self._kernel_size,
        padding='same')

    net += input_tensor
    # Batch norm
    if self._apply_batch_norm:
      net = tf_slim.batch_norm(net, is_training=is_training)

    net = tf.nn.leaky_relu(net)
    return input_tensors + [net]

  @property
  def is_input_order_important(self):
    return True


class ResidualConnectionType(enum.IntEnum):
  """Specifies the residual connection type for the fully connected layer."""
  # No residual connections.
  NONE = 1
  # If the output shape of the FullyConnectedBlock does not match the input
  # shape, it will be either padded or sliced so the shapes match. Computes
  # y = x' + f(x), where x' is the padded/sliced shape.
  FORCE_MATCH_SHAPES = 2
  # The input will be concatenated with the output from the
  # FullyConnectedBlock. Computes y = tf.concat(x, f(x)).
  CONCAT = 3
  # The input will first be projected to have the same shape as the output
  # before being added together. Computes y = x + (w*f(x) + b). Note that this
  # operation may increase the number of parameters. If the shapes of the
  # input and output tensors match, the tensors are simply added together.
  PROJECT = 4


@register_block(lookup_name='FULLY_CONNECTED', init_args={}, enum_id=14)
@register_block(
    lookup_name='FULLY_CONNECTED_RESIDUAL_FORCE_MATCH_SHAPES',
    init_args={
        'residual_connection_type': ResidualConnectionType.FORCE_MATCH_SHAPES
    },
    enum_id=79)
@register_block(
    lookup_name='FULLY_CONNECTED_RESIDUAL_FORCE_MATCH_SHAPES_BATCHNORM',
    init_args={
        'residual_connection_type': ResidualConnectionType.FORCE_MATCH_SHAPES,
        'apply_batch_norm': True
    },
    enum_id=80)
@register_block(
    lookup_name='FULLY_CONNECTED_RESIDUAL_CONCAT',
    init_args={'residual_connection_type': ResidualConnectionType.CONCAT},
    enum_id=81)
@register_block(
    lookup_name='FULLY_CONNECTED_RESIDUAL_CONCAT_BATCHNORM',
    init_args={
        'residual_connection_type': ResidualConnectionType.CONCAT,
        'apply_batch_norm': True
    },
    enum_id=82)
@register_block(
    lookup_name='FULLY_CONNECTED_RESIDUAL_PROJECT',
    init_args={'residual_connection_type': ResidualConnectionType.PROJECT},
    enum_id=83)
@register_block(
    lookup_name='FULLY_CONNECTED_RESIDUAL_PROJECT_BATCHNORM',
    init_args={
        'residual_connection_type': ResidualConnectionType.PROJECT,
        'apply_batch_norm': True
    },
    enum_id=84)
class FullyConnectedBlock(Block):
  """A fully connected layer with leaky relu activation.

  Output number of hidden nodes is equal to the input number of hidden nodes
  with some restrictions:
    - output number of hidden nodes is at least 2
    - output number of hidden nodes is at most max_output_size
    - the number of elements in the kernel matrix is at most
      max_number_of_parameters
  """

  def __init__(self,
               max_output_size=100,
               max_number_of_parameters=None,
               apply_batch_norm=False,
               residual_connection_type=None):
    """Initializes a new FullyConnectedBlock instance.

    Args:
      max_output_size: The maximum number of output neurons.
      max_number_of_parameters: The maximum number of parameters allowed.
      apply_batch_norm: Whether to apply batch normalization to the layer.
      residual_connection_type: The ResidualConnectionType to use in the layer.
        Suppose the input is x and the fully connected layer is f. Then this
        block will return y = x + f(x).
    """
    self._max_number_of_parameters = max_number_of_parameters
    self._max_output_size = max_output_size
    self._apply_batch_norm = apply_batch_norm
    self._residual_connection_type = (
        residual_connection_type or ResidualConnectionType.NONE)

  def _add_residual_connection(self, input_tensor, output_tensor):
    """Creates the residual connection between the input and the output."""
    if self._residual_connection_type == ResidualConnectionType.NONE:
      return output_tensor

    in_shape = input_tensor.shape[-1]
    out_shape = output_tensor.shape[-1]
    if (self._residual_connection_type ==
        ResidualConnectionType.FORCE_MATCH_SHAPES):
      if in_shape == out_shape:
        return input_tensor + output_tensor
      if in_shape > out_shape:
        return input_tensor[:, :out_shape] + output_tensor
      if in_shape < out_shape:
        input_tensor = tf.pad(
            tensor=input_tensor, paddings=[[0, 0], [0, out_shape - in_shape]])
        return input_tensor + output_tensor
    if self._residual_connection_type == ResidualConnectionType.CONCAT:
      return tf.concat((input_tensor, output_tensor), axis=1)
    # TODO(b/172564129): We do a similar projection for CNN auxiliary heads.
    # Extract the projection code into a util.
    if self._residual_connection_type == ResidualConnectionType.PROJECT:
      if in_shape != out_shape:
        input_tensor = tf.keras.layers.Dense(
            output_tensor.shape[-1], name='dense')(
                input_tensor)
      return input_tensor + output_tensor
    raise ValueError('Invalid ResidualConnectionType: {}'.format(
        self._residual_connection_type))

  def build(self, input_tensors, is_training, lengths=None, hparams=None):
    input_tensor = input_tensors[-1]
    input_tensor = tf.keras.layers.Flatten(name='flatten')(input_tensor)
    net = input_tensor
    max_output_size = self._max_output_size
    if self._max_number_of_parameters:
      max_output_size = min(
          self._max_output_size,
          self._max_number_of_parameters // net.get_shape()[1])
    net = tf.keras.layers.Dense(
        max(min(max_output_size,
                net.get_shape()[1]), 2), name='dense')(
                    net)
    net = tf.nn.leaky_relu(net)
    if self._apply_batch_norm:
      net = tf.compat.v1.layers.batch_normalization(net, training=is_training)
    net = self._add_residual_connection(input_tensor, net)
    return input_tensors + [net]

  @property
  def is_input_order_important(self):
    return False


@register_block(
    lookup_name='LOWRANK_1', init_args={'kernel_rank': 1}, enum_id=130)
@register_block(
    lookup_name='LOWRANK_2', init_args={'kernel_rank': 2}, enum_id=131)
@register_block(
    lookup_name='LOWRANK_3', init_args={'kernel_rank': 3}, enum_id=132)
@register_block(
    lookup_name='LOWRANK_1_SKIP',
    init_args={
        'kernel_rank': 1,
        'skip_connect': True
    },
    enum_id=133)
@register_block(
    lookup_name='LOWRANK_2_SKIP',
    init_args={
        'kernel_rank': 2,
        'skip_connect': True
    },
    enum_id=134)
@register_block(
    lookup_name='LOWRANK_3_SKIP',
    init_args={
        'kernel_rank': 3,
        'skip_connect': True
    },
    enum_id=135)
class LowRankLayerBlock(Block):
  """Dense layer with a kernel that is low rank matrix.

  Dense layer with a kernel that is low rank matrix. A skip connection is
  optional.
  """

  def __init__(self, kernel_rank=1, skip_connect=False):
    self._kernel_rank = kernel_rank
    self._skip_connect = skip_connect

  def build(self, input_tensors, is_training, lengths=None, hparams=None):
    input_tensor = input_tensors[-1]
    net = tf.keras.layers.Flatten(name='flatten')(input_tensor)
    net = tf.keras.layers.Dense(
        self._kernel_rank, name='dense_lowrank_left', use_bias=False)(
            net)
    net = tf.keras.layers.Dense(
        input_tensor.get_shape()[1], name='dense_lowrank_right', use_bias=True)(
            net)
    net = tf.nn.leaky_relu(net)
    if self._skip_connect:
      net += input_tensor
    return input_tensors + [net]

  @property
  def is_input_order_important(self):
    return False


@register_block(
    lookup_name='FIXED_OUTPUT_FULLY_CONNECTED_128',
    init_args={'output_size': 128},
    enum_id=22)
@register_block(
    lookup_name='FIXED_OUTPUT_FULLY_CONNECTED_256',
    init_args={'output_size': 256},
    enum_id=23)
@register_block(
    lookup_name='FIXED_OUTPUT_FULLY_CONNECTED_512',
    init_args={'output_size': 512},
    enum_id=24)
@register_block(
    lookup_name='FIXED_OUTPUT_FULLY_CONNECTED_1024',
    init_args={'output_size': 1024},
    enum_id=25)
class FixedOutputFullyConnectedBlock(Block):
  """A fully connected layer with leaky relu activation.

    Output number of hidden nodes is fixed and equal to output_size.
  """

  def __init__(self, output_size=100, relu_alpha=0.2):
    self._output_size = output_size
    self._relu_alpha = relu_alpha

  def build(self, input_tensors, is_training, lengths=None, hparams=None):
    input_tensor = input_tensors[-1]
    net = tf.keras.layers.Flatten(name='flatten')(input_tensor)
    net = tf.keras.layers.Dense(self._output_size, name='dense')(net)
    net = tf.nn.leaky_relu(net, alpha=self._relu_alpha)
    return input_tensors + [net]

  @property
  def is_input_order_important(self):
    return False


@register_block(
    lookup_name='BOTTLENECK_32', init_args={'projection_size': 32}, enum_id=126)
@register_block(
    lookup_name='BOTTLENECK_64', init_args={'projection_size': 64}, enum_id=127)
@register_block(
    lookup_name='BOTTLENECK_32_SKIP',
    init_args={
        'projection_size': 32,
        'skip_connect': True
    },
    enum_id=128)
@register_block(
    lookup_name='BOTTLENECK_64_SKIP',
    init_args={
        'projection_size': 64,
        'skip_connect': True
    },
    enum_id=129)
class BottleNeckBlock(Block):
  """A bottle-neck layer.

  This layer consists a projection to lower dimension followed by a projection
  back to the original dimension.
  A skip connection is optional.
  """

  def __init__(self, projection_size=32, skip_connect=False):
    self._projection_size = projection_size
    self._skip_connect = skip_connect

  def build(self, input_tensors, is_training, lengths=None, hparams=None):
    input_tensor = input_tensors[-1]
    net = tf.keras.layers.Flatten(name='flatten')(input_tensor)
    net = tf.keras.layers.Dense(self._projection_size, name='lower_dim')(net)
    net = tf.nn.leaky_relu(net)
    net = tf.keras.layers.Dense(
        input_tensor.get_shape()[1], name='expand_dim')(
            net)
    net = tf.nn.leaky_relu(net)
    if self._skip_connect:
      net += input_tensor
    return input_tensors + [net]

  @property
  def is_input_order_important(self):
    return False


@register_block(lookup_name='IDENTITY', init_args={}, enum_id=125)
class IdentityBlock(Block):
  """An empty block for when using baysian opt. search algorithm."""

  def build(self, input_tensors, is_training, lengths=None, hparams=None):
    return input_tensors

  @property
  def is_input_order_important(self):
    return False


@register_block(lookup_name='FULLY_CONNECTED_PYRAMID', init_args={}, enum_id=15)
class FullyConnectedPyramidBlock(Block):
  """A fully connected layer with leaky relu.

    Output number of hidden nodes is equal to the input number of hidden nodes
    divided by 2, with some restrictions:
    - output number of hidden nodes is at least 2.
    - output number of hidden nodes is at most max_output_size.
    - The number of elements in the kernel matrix is at most:
      max_number_of_parameters.
  """

  def __init__(self, max_output_size=100, max_number_of_parameters=None):
    # force the kernel matrix to have less than max_number_of_parameters
    # entries.
    self._max_number_of_parameters = max_number_of_parameters
    self._max_output_size = max_output_size

  def build(self, input_tensors, is_training, lengths=None, hparams=None):
    input_tensor = input_tensors[-1]
    net = tf.keras.layers.Flatten(name='flatten')(input_tensor)
    max_output_size = self._max_output_size
    if self._max_number_of_parameters:
      max_output_size = min(
          self._max_output_size,
          self._max_number_of_parameters // net.get_shape()[1])
    net = tf.keras.layers.Dense(
        min(max_output_size, max(net.get_shape()[1] // 2, 2)), name='dense')(
            net)
    net = tf.nn.leaky_relu(net)
    return input_tensors + [net]

  @property
  def is_input_order_important(self):
    return False


@register_block(
    lookup_name='MAX_POOLING_3X3', init_args={'pool_size': 3}, enum_id=17)
@register_block(
    lookup_name='MAX_POOLING_5X5', init_args={'pool_size': 5}, enum_id=18)
class MaxPoolingBlock(Block):
  """Max Pooling block."""

  def __init__(self, pool_size=2, strides=(1, 1)):
    self._pool_size = pool_size
    self._strides = strides

  def build(self, input_tensors, is_training, lengths=None, hparams=None):
    """Applies 2d max pooling on the input tensor."""
    input_tensor = input_tensors[-1]
    if input_tensor.get_shape().as_list()[2] < self._pool_size:
      return input_tensors

    max_pool = tf_slim.max_pool2d(
        input_tensor,
        self._pool_size,
        stride=self._strides,
        padding='same',
    )
    return input_tensors + [max_pool]

  @property
  def is_input_order_important(self):
    return True


@register_block(
    lookup_name='DILATED_CONVOLUTION_2',
    init_args={'dilation_rate': 2},
    enum_id=19)
@register_block(
    lookup_name='DILATED_CONVOLUTION_4',
    init_args={'dilation_rate': 4},
    enum_id=20)
class DilatedConvolutionBlock(Block):
  """Dilated convolution block.

  Dilated convolution to get higher coverage when performing cnn in terms of
  pixels (if you want to catch global context in high resolution picture for
  example).
  """

  def __init__(self,
               kernel_size=3,
               dilation_rate=(2, 2),
               apply_batch_norm=True):
    self._kernel_size = kernel_size
    self._dilation_rate = dilation_rate
    self._apply_batch_norm = apply_batch_norm

  def build(self, input_tensors, is_training, lengths=None, hparams=None):
    input_tensor = input_tensors[-1]
    net = tf_slim.conv2d(
        input_tensor,
        get_channel_dim(input_tensor),
        kernel_size=self._kernel_size,
        padding='same',
        rate=self._dilation_rate)

    # Batch norm
    if self._apply_batch_norm:
      net = tf_slim.batch_norm(net, is_training=is_training)

    net = tf.nn.leaky_relu(net)
    return input_tensors + [net]

  @property
  def is_input_order_important(self):
    return True


@register_block(lookup_name='FLATTEN', init_args={}, enum_id=16)
class FlattenBlock(Block):
  """Flattens the input."""

  def build(self, input_tensors, is_training, lengths=None, hparams=None):
    input_tensor = input_tensors[-1]
    return input_tensors + [
        tf.keras.layers.Flatten(name='flatten')(input_tensor)
    ]

  @property
  def is_input_order_important(self):
    return False


@register_block(lookup_name='DOWNSAMPLE_FLATTEN', init_args={}, enum_id=21)
class DownsampleFlattenBlock(Block):
  """Flattens the input by downsampling till the plate is 1x1."""

  def __init__(self, kernel_size=2, strides=(2, 2), max_channels=1000):
    self._kernel_size = kernel_size
    self._strides = strides
    self._max_channels = max_channels

  def build(self, input_tensors, is_training, lengths=None, hparams=None):
    """Builds a cnn tower with flatten at the top.

    Args:
      input_tensors: A list of rank four tf.Tensors with the input.
      is_training: Whether we are training. Used for regularization.
      lengths: The lengths of the input sequences in the batch.
      hparams: hparams for the build.

    Returns:
      A cnn tower, where each cnn reduce the plate (with strides) and
      increase the number of channels by two. leaky_relu is applied between
      cnn blocks and the number of channels is limitied to max_channels
    """
    input_tensor = input_tensors[-1]
    net = input_tensor
    while True:
      plate_dimension = net.get_shape()[2]
      if plate_dimension < self._kernel_size:
        break

      net = tf_slim.conv2d(
          net,
          min(get_channel_dim(net) * 2, self._max_channels),
          kernel_size=self._kernel_size,
          stride=self._strides,
          padding='same')
      net = tf.nn.leaky_relu(net)

    net = tf.keras.layers.Flatten(name='flatten')(net)
    return input_tensors + [net]

  @property
  def is_input_order_important(self):
    return False


@register_block(lookup_name='DUAL_RESNET', init_args={}, enum_id=35)
class DualResnetBlock(Block):
  """Residual unit with 2 sub layers."""

  def __init__(self, kernel_size=3):
    self._kernel_size = kernel_size

  def build(self, input_tensors, is_training, lengths=None, hparams=None):
    """Returns a ReLU activated output of a residual unit with 2 sub layers."""
    input_tensor = input_tensors[-1]
    net1 = tf_slim.conv2d(
        input_tensor,
        get_channel_dim(input_tensor),
        kernel_size=self._kernel_size,
        padding='same')

    net = tf.nn.leaky_relu(net1)

    net1 = tf_slim.conv2d(
        net,
        get_channel_dim(input_tensor),
        kernel_size=self._kernel_size,
        padding='same')

    net2 = tf_slim.conv2d(
        input_tensor,
        get_channel_dim(input_tensor),
        kernel_size=self._kernel_size,
        padding='same')

    net = tf.nn.leaky_relu(net2)

    net2 = tf_slim.conv2d(
        net,
        get_channel_dim(input_tensor),
        kernel_size=self._kernel_size,
        padding='same')

    net1 /= 2
    net2 /= 2
    input_tensor += net1
    input_tensor += net2

    net = tf.nn.leaky_relu(input_tensor)
    return input_tensors + [net]

  @property
  def is_input_order_important(self):
    return True


@register_block(lookup_name='GENERAL_BLOCK', init_args={}, enum_id=32)
class GeneralBlock(Block):
  """A general block; This block is custom made."""

  def __init__(self, kernel_size=3, apply_batch_norm=True):
    self._kernel_size = kernel_size
    self._apply_batch_norm = apply_batch_norm

  def build(self, input_tensors, is_training, lengths=None, hparams=None):
    """Custom (wide) convolution block with some pooling."""
    # Guard so that we won't have zero channels
    input_tensor = input_tensors[-1]
    if get_channel_dim(input_tensor) < 6:
      return input_tensors

    reduced = tf_slim.conv2d(
        input_tensor,
        get_channel_dim(input_tensor) // 5,
        kernel_size=1,
        padding='same')

    reduced_with_activation = tf.nn.leaky_relu(reduced)

    # Batch norm
    if self._apply_batch_norm:
      reduced_with_activation = tf_slim.batch_norm(
          reduced_with_activation, is_training=is_training)

    convo1 = tf_slim.conv2d(
        reduced_with_activation,
        get_channel_dim(input_tensor) // 5,
        kernel_size=self._kernel_size,
        padding='same')

    convo1 = tf.nn.leaky_relu(convo1)

    convo1 = tf_slim.conv2d(
        convo1,
        get_channel_dim(input_tensor) // 5,
        kernel_size=self._kernel_size,
        padding='same')

    convo2 = tf_slim.conv2d(
        reduced_with_activation,
        get_channel_dim(input_tensor) // 5,
        kernel_size=self._kernel_size,
        padding='same')

    convo2 = tf.nn.leaky_relu(convo2)

    convo2 = tf_slim.conv2d(
        convo2,
        get_channel_dim(input_tensor) // 5,
        kernel_size=self._kernel_size,
        padding='same')

    avg_pool = tf.keras.layers.AveragePooling2D(
        strides=1,
        pool_size=self._kernel_size,
        padding='same',
        name='avgpool2d')(
            reduced_with_activation)

    avg_pool = tf_slim.conv2d(
        avg_pool,
        get_channel_dim(input_tensor) // 5,
        kernel_size=self._kernel_size,
        padding='same')

    max_pool = tf_slim.max_pool2d(
        reduced_with_activation,
        self._kernel_size,
        stride=(1, 1),
        padding='same')

    max_pool = tf_slim.conv2d(
        max_pool,
        get_channel_dim(input_tensor) // 5,
        kernel_size=self._kernel_size,
        padding='same')

    net = tf.concat([convo1, convo2, avg_pool, max_pool, reduced], axis=3)
    net = tf.nn.leaky_relu(net)
    return input_tensors + [net]

  @property
  def is_input_order_important(self):
    return True


@register_block(lookup_name='PLATE_REDUCTION_FLATTEN', init_args={}, enum_id=34)
class PlateReductionFlatten(Block):
  """Mean of plate."""

  def build(self, input_tensors, is_training, lengths=None, hparams=None):
    if len(input_tensors[-1].get_shape().as_list()) == 2:
      return input_tensors
    return input_tensors + [
        tf.reduce_mean(input_tensor=input_tensors[-1], axis=[1, 2])
    ]

  @property
  def is_input_order_important(self):
    return False


def _add_projection_if_needed(inputs, outputs):
  if inputs.get_shape().as_list()[-1] == outputs.get_shape().as_list()[-1]:
    return inputs
  else:
    return tf.keras.layers.Dense(
        outputs.get_shape().as_list()[-1], name='dense')(
            inputs)


@register_block(
    lookup_name='RNN_CELL_64', init_args={'output_size': 64}, enum_id=60)
@register_block(
    lookup_name='RNN_CELL_128', init_args={'output_size': 128}, enum_id=36)
@register_block(
    lookup_name='RNN_CELL_256', init_args={'output_size': 256}, enum_id=37)
@register_block(
    lookup_name='RNN_CELL_512', init_args={'output_size': 512}, enum_id=38)
@register_block(
    lookup_name='RNN_CELL_1024', init_args={'output_size': 1024}, enum_id=39)
@register_block(
    lookup_name='SKIP_RNN_CELL_64',
    init_args={
        'output_size': 64,
        'skip': True
    },
    enum_id=110)
@register_block(
    lookup_name='SKIP_RNN_CELL_128',
    init_args={
        'output_size': 128,
        'skip': True
    },
    enum_id=111)
@register_block(
    lookup_name='SKIP_RNN_CELL_256',
    init_args={
        'output_size': 256,
        'skip': True
    },
    enum_id=124)
@register_block(
    lookup_name='SKIP_RNN_CELL_512',
    init_args={
        'output_size': 512,
        'skip': True
    },
    enum_id=112)
@register_block(
    lookup_name='SKIP_RNN_CELL_1024',
    init_args={
        'output_size': 1024,
        'skip': True
    },
    enum_id=113)
class RnnBlock(Block):
  """A basic rnn cell."""

  def __init__(self, output_size=100, skip=False):
    self._output_size = output_size
    self._skip = skip

  def build(self, input_tensors, is_training, lengths=None, hparams=None):
    """Builds a basic rnn block.

    Args:
      input_tensors: A tf.Tensor with the input.
      is_training: Whether we are training. Used for regularization.
      lengths: The lengths of the input sequences in the batch.
      hparams: hparams for the build.

    Returns:
      output tensor
    """
    input_tensor = input_tensors[-1]
    rnn_cell = tf.compat.v1.nn.rnn_cell.BasicRNNCell(
        num_units=self._output_size, activation=tf.nn.tanh)
    net, _ = tf.compat.v1.nn.dynamic_rnn(
        rnn_cell, input_tensor, sequence_length=lengths, dtype=tf.float32)

    if self._skip:
      net += _add_projection_if_needed(input_tensor, net)

    return input_tensors + [net]

  @property
  def is_input_order_important(self):
    return True


@register_block(
    lookup_name='RECURRENT_DENSE_64', init_args={'output_size': 64}, enum_id=61)
@register_block(
    lookup_name='RECURRENT_DENSE_128',
    init_args={'output_size': 128},
    enum_id=40)
@register_block(
    lookup_name='RECURRENT_DENSE_256',
    init_args={'output_size': 256},
    enum_id=41)
@register_block(
    lookup_name='RECURRENT_DENSE_512',
    init_args={'output_size': 512},
    enum_id=42)
@register_block(
    lookup_name='RECURRENT_DENSE_1024',
    init_args={'output_size': 1024},
    enum_id=43)
@register_block(
    lookup_name='CONV1D_128_3',
    init_args={
        'output_size': 128,
        'kernel_size': 3
    },
    enum_id=89)
@register_block(
    lookup_name='CONV1D_128_5',
    init_args={
        'output_size': 128,
        'kernel_size': 5
    },
    enum_id=90)
@register_block(
    lookup_name='SKIP_CONV1D_128_3',
    init_args={
        'output_size': 128,
        'kernel_size': 3,
        'skip': True
    },
    enum_id=114)
@register_block(
    lookup_name='SKIP_CONV1D_128_5',
    init_args={
        'output_size': 128,
        'kernel_size': 5,
        'skip': True
    },
    enum_id=115)
class Conv1DBlock(Block):
  """A dense block for recurrent input."""

  def __init__(self,
               output_size=50,
               kernel_size=1,
               activation=None,
               skip=False,
               dilation_rate=1):
    assert kernel_size > 0
    self._output_size = output_size
    self._kernel_size = kernel_size
    self._activation = activation
    self._skip = skip
    self._dilation_rate = dilation_rate

  def build(self, input_tensors, is_training, lengths=None, hparams=None):
    """Builds a one dimensional convolutional block.

    Args:
      input_tensors: A tf.Tensor with the input.
      is_training: Whether we are training. Used for regularization.
      lengths: The lengths of the input sequences in the batch.
      hparams: hparams for the build.

    Returns:
      output tensor
    """
    if not self._activation and self._kernel_size > 1:
      self._activation = tf.compat.v1.nn.relu

    input_tensor = input_tensors[-1]
    net = tf.compat.v1.layers.conv1d(
        inputs=input_tensor,
        filters=self._output_size,
        kernel_size=self._kernel_size,
        activation=self._activation,
        dilation_rate=self._dilation_rate,
        padding='same')

    if self._skip:
      net += _add_projection_if_needed(input_tensor, net)

    return input_tensors + [net]

  @property
  def is_input_order_important(self):
    return True


class SvdfImplementationFashion(enum.IntEnum):
  """Specifies the svdf implementation fashion."""
  # RNN Cell implementation for SVDF, works best for streaming features.
  SVDF_RNN_CELL = 1
  # CNN implementation for SVDF, works best when all features are available.
  SVDF_CONV = 2


@register_block(
    lookup_name='SVDF_CELL_64_4_1',
    init_args={
        'output_size': 64,
        'memory_size': 4,
        'rank': 1
    },
    enum_id=62)
@register_block(
    lookup_name='SVDF_CELL_128_4_1',
    init_args={
        'output_size': 128,
        'memory_size': 4,
        'rank': 1
    },
    enum_id=44)
@register_block(
    lookup_name='SVDF_CELL_256_4_1',
    init_args={
        'output_size': 256,
        'memory_size': 4,
        'rank': 1
    },
    enum_id=45)
@register_block(
    lookup_name='SVDF_CELL_512_4_1',
    init_args={
        'output_size': 512,
        'memory_size': 4,
        'rank': 1
    },
    enum_id=46)
@register_block(
    lookup_name='SVDF_CELL_1024_4_1',
    init_args={
        'output_size': 1024,
        'memory_size': 4,
        'rank': 1
    },
    enum_id=47)
@register_block(
    lookup_name='SVDF_CELL_64_8_1',
    init_args={
        'output_size': 64,
        'memory_size': 8,
        'rank': 1
    },
    enum_id=63)
@register_block(
    lookup_name='SVDF_CELL_128_8_1',
    init_args={
        'output_size': 128,
        'memory_size': 8,
        'rank': 1
    },
    enum_id=48)
@register_block(
    lookup_name='SVDF_CELL_256_8_1',
    init_args={
        'output_size': 256,
        'memory_size': 8,
        'rank': 1
    },
    enum_id=49)
@register_block(
    lookup_name='SVDF_CELL_512_8_1',
    init_args={
        'output_size': 512,
        'memory_size': 8,
        'rank': 1
    },
    enum_id=50)
@register_block(
    lookup_name='SVDF_CELL_1024_8_1',
    init_args={
        'output_size': 1024,
        'memory_size': 8,
        'rank': 1
    },
    enum_id=51)
@register_block(
    lookup_name='SVDF_CELL_64_16_1',
    init_args={
        'output_size': 64,
        'memory_size': 16,
        'rank': 1
    },
    enum_id=64)
@register_block(
    lookup_name='SVDF_CELL_128_16_1',
    init_args={
        'output_size': 128,
        'memory_size': 16,
        'rank': 1
    },
    enum_id=52)
@register_block(
    lookup_name='SVDF_CELL_256_16_1',
    init_args={
        'output_size': 256,
        'memory_size': 16,
        'rank': 1
    },
    enum_id=53)
@register_block(
    lookup_name='SVDF_CELL_512_16_1',
    init_args={
        'output_size': 512,
        'memory_size': 16,
        'rank': 1
    },
    enum_id=54)
@register_block(
    lookup_name='SVDF_CELL_1024_16_1',
    init_args={
        'output_size': 1024,
        'memory_size': 16,
        'rank': 1
    },
    enum_id=55)
@register_block(
    lookup_name='SVDF_CELL_32_32_1',
    init_args={
        'output_size': 32,
        'memory_size': 32,
        'rank': 1
    },
    enum_id=75)
@register_block(
    lookup_name='SVDF_CELL_576_8_1_64',
    init_args={
        'output_size': 576,
        'memory_size': 8,
        'rank': 1,
        'projection_size': 64
    },
    enum_id=137)
@register_block(
    lookup_name='SVDF_CELL_576_8_1_16',
    init_args={
        'output_size': 576,
        'memory_size': 8,
        'rank': 1,
        'projection_size': 16
    },
    enum_id=138)
@register_block(
    lookup_name='SVDF_CELL_576_8_1_7',
    init_args={
        'output_size': 576,
        'memory_size': 8,
        'rank': 1,
        'projection_size': 7
    },
    enum_id=139)
@register_block(
    lookup_name='SVDF_CELL_32_32_1_2',
    init_args={
        'output_size': 32,
        'memory_size': 32,
        'rank': 1,
        'projection_size': 2
    },
    enum_id=140)
@register_block(
    lookup_name='SVDF_CONV_576_8_1_64',
    init_args={
        'output_size': 576,
        'memory_size': 8,
        'rank': 1,
        'projection_size': 64,
        'fashion': SvdfImplementationFashion.SVDF_CONV,
    },
    enum_id=141)
@register_block(
    lookup_name='SVDF_CONV_576_8_1_16',
    init_args={
        'output_size': 576,
        'memory_size': 8,
        'rank': 1,
        'projection_size': 16,
        'fashion': SvdfImplementationFashion.SVDF_CONV,
    },
    enum_id=142)
@register_block(
    lookup_name='SVDF_CONV_576_8_1_7',
    init_args={
        'output_size': 576,
        'memory_size': 8,
        'rank': 1,
        'projection_size': 7,
        'fashion': SvdfImplementationFashion.SVDF_CONV,
    },
    enum_id=143)
@register_block(
    lookup_name='SVDF_CONV_32_32_1',
    init_args={
        'output_size': 32,
        'memory_size': 32,
        'rank': 1,
        'fashion': SvdfImplementationFashion.SVDF_CONV,
    },
    enum_id=144)
@register_block(
    lookup_name='SVDF_CONV_32_32_1_2',
    init_args={
        'output_size': 32,
        'memory_size': 32,
        'rank': 1,
        'projection_size': 2,
        'fashion': SvdfImplementationFashion.SVDF_CONV,
    },
    enum_id=145)
@register_block(
    lookup_name='SVDF_CONV_64_4_1_64',
    init_args={
        'output_size': 64,
        'memory_size': 4,
        'rank': 1,
        'projection_size': 64,
        'fashion': SvdfImplementationFashion.SVDF_CONV,
    },
    enum_id=10001)
@register_block(
    lookup_name='SVDF_CONV_128_4_1_64',
    init_args={
        'output_size': 128,
        'memory_size': 4,
        'rank': 1,
        'projection_size': 64,
        'fashion': SvdfImplementationFashion.SVDF_CONV,
    },
    enum_id=10002)
@register_block(
    lookup_name='SVDF_CONV_256_4_1_64',
    init_args={
        'output_size': 256,
        'memory_size': 4,
        'rank': 1,
        'projection_size': 64,
        'fashion': SvdfImplementationFashion.SVDF_CONV,
    },
    enum_id=10003)
@register_block(
    lookup_name='SVDF_CONV_512_4_1_64',
    init_args={
        'output_size': 512,
        'memory_size': 4,
        'rank': 1,
        'projection_size': 64,
        'fashion': SvdfImplementationFashion.SVDF_CONV,
    },
    enum_id=10004)
@register_block(
    lookup_name='SVDF_CONV_1024_4_1_64',
    init_args={
        'output_size': 1024,
        'memory_size': 4,
        'rank': 1,
        'projection_size': 64,
        'fashion': SvdfImplementationFashion.SVDF_CONV,
    },
    enum_id=10005)
@register_block(
    lookup_name='SVDF_CONV_64_8_1_64',
    init_args={
        'output_size': 64,
        'memory_size': 8,
        'rank': 1,
        'projection_size': 64,
        'fashion': SvdfImplementationFashion.SVDF_CONV,
    },
    enum_id=10006)
@register_block(
    lookup_name='SVDF_CONV_128_8_1_64',
    init_args={
        'output_size': 128,
        'memory_size': 8,
        'rank': 1,
        'projection_size': 64,
        'fashion': SvdfImplementationFashion.SVDF_CONV,
    },
    enum_id=10007)
@register_block(
    lookup_name='SVDF_CONV_256_8_1_64',
    init_args={
        'output_size': 256,
        'memory_size': 8,
        'rank': 1,
        'projection_size': 64,
        'fashion': SvdfImplementationFashion.SVDF_CONV,
    },
    enum_id=10008)
@register_block(
    lookup_name='SVDF_CONV_512_8_1_64',
    init_args={
        'output_size': 512,
        'memory_size': 8,
        'rank': 1,
        'projection_size': 64,
        'fashion': SvdfImplementationFashion.SVDF_CONV,
    },
    enum_id=10009)
@register_block(
    lookup_name='SVDF_CONV_1024_8_1_64',
    init_args={
        'output_size': 1024,
        'memory_size': 8,
        'rank': 1,
        'projection_size': 64,
        'fashion': SvdfImplementationFashion.SVDF_CONV,
    },
    enum_id=10010)
@register_block(
    lookup_name='SVDF_CONV_64_16_1_64',
    init_args={
        'output_size': 64,
        'memory_size': 16,
        'rank': 1,
        'projection_size': 64,
        'fashion': SvdfImplementationFashion.SVDF_CONV,
    },
    enum_id=10011)
@register_block(
    lookup_name='SVDF_CONV_128_16_1_64',
    init_args={
        'output_size': 128,
        'memory_size': 16,
        'rank': 1,
        'projection_size': 64,
        'fashion': SvdfImplementationFashion.SVDF_CONV,
    },
    enum_id=10012)
@register_block(
    lookup_name='SVDF_CONV_256_16_1_64',
    init_args={
        'output_size': 256,
        'memory_size': 16,
        'rank': 1,
        'projection_size': 64,
        'fashion': SvdfImplementationFashion.SVDF_CONV,
    },
    enum_id=10013)
@register_block(
    lookup_name='SVDF_CONV_512_16_1_64',
    init_args={
        'output_size': 512,
        'memory_size': 16,
        'rank': 1,
        'projection_size': 64,
        'fashion': SvdfImplementationFashion.SVDF_CONV,
    },
    enum_id=10014)
@register_block(
    lookup_name='SVDF_CONV_1024_16_1_64',
    init_args={
        'output_size': 1024,
        'memory_size': 16,
        'rank': 1,
        'projection_size': 64,
        'fashion': SvdfImplementationFashion.SVDF_CONV,
    },
    enum_id=10015)
class SvdfBlock(Block):
  """Creates and SVDF layer.

  An SVDF block - Recurrent cell or convolutional layer with low rank matrix
  update. For more details: https://research.google.com/pubs/pub43813.html.
  """

  def __init__(self,
               output_size=100,
               memory_size=10,
               rank=1,
               projection_size=0,
               fashion=SvdfImplementationFashion.SVDF_RNN_CELL):
    self._output_size = output_size
    self._memory_size = memory_size
    self._projection_size = projection_size
    self._rank = rank
    self._fashion = fashion

  def _get_svdf_rnn_cell_output(self, input_tensor, lengths):
    svdf = svdf_cell.SvdfCell(
        num_units=self._output_size,
        memory_size=self._memory_size,
        rank=self._rank,
        activation=tf.nn.relu)
    net, _ = tf.compat.v1.nn.dynamic_rnn(
        svdf, input_tensor, sequence_length=lengths, dtype=tf.float32)
    return net

  def _get_svdf_conv_output(self, input_tensor):
    svdf_conv_layer = svdf_conv.SvdfConvLayer(
        units=self._output_size,
        memory_size=self._memory_size,
        rank=self._rank,
        kernel_initializer=tf.keras.initializers.RandomUniform(-0.16, 0.16),
        name='svdf_conv_layer',
    )
    layer_output = svdf_conv_layer(input_tensor)
    return layer_output

  def build(self, input_tensors, is_training, lengths=None, hparams=None):
    input_tensor = input_tensors[-1]
    if self._fashion == SvdfImplementationFashion.SVDF_CONV:
      net = self._get_svdf_conv_output(input_tensor)
    elif self._fashion == SvdfImplementationFashion.SVDF_RNN_CELL:
      net = self._get_svdf_rnn_cell_output(input_tensor, lengths)
    else:
      raise ValueError('Invalid SVDF Implementation fashion %s' %
                       self._fashion.name)

    if self._projection_size:
      net = tf.keras.layers.Dense(
          self._projection_size, activation=None, name='svdf_projection')(
              net)
    return input_tensors + [net]

  @property
  def is_input_order_important(self):
    return True


@register_block(lookup_name='TUNABLE_SVDF', init_args={}, enum_id=10016)
class TunableSvdfBlock(Block):
  """Creates an SVDF layer.

  An SVDF block - Recurrent cell or convolutional layer with low rank matrix
  update. For more details: https://research.google.com/pubs/pub43813.html.
  """

  def _get_svdf_conv_output(self, input_tensor, hparams):
    svdf_conv_layer = svdf_conv.SvdfConvLayer(
        units=hparams.output_size,
        memory_size=hparams.memory_size,
        rank=hparams.rank,
        kernel_initializer=tf.keras.initializers.RandomUniform(-0.16, 0.16),
        name='svdf_conv_layer',
    )
    layer_output = svdf_conv_layer(input_tensor)
    return layer_output

  def build(self, input_tensors, is_training, lengths=None, hparams=None):
    input_tensor = input_tensors[-1]
    net = self._get_svdf_conv_output(input_tensor, hparams)

    if hparams.projection_size:
      net = tf.keras.layers.Dense(
          hparams.projection_size, activation=None, name='svdf_projection')(
              net)
    return input_tensors + [net]

  @property
  def is_input_order_important(self):
    return True

  def requires_hparams(self):
    hps = kerastuner.engine.hyperparameters.HyperParameters()
    hps.Int('output_size', 50, 100)
    hps.Int('memory_size', 4, 32)
    hps.Int('rank', 1, 3)
    hps.Int('projection_size', 0, 128)
    return hps


@register_block(
    lookup_name='LSTM_128', init_args={
        'output_size': 128,
    }, enum_id=56)
@register_block(
    lookup_name='LSTM_256', init_args={
        'output_size': 256,
    }, enum_id=57)
@register_block(
    lookup_name='LSTM_512', init_args={
        'output_size': 512,
    }, enum_id=58)
@register_block(
    lookup_name='LSTM_1024', init_args={
        'output_size': 1024,
    }, enum_id=59)
@register_block(
    lookup_name='SKIP_LSTM_128',
    init_args={
        'output_size': 128,
        'skip': True
    },
    enum_id=116)
@register_block(
    lookup_name='SKIP_LSTM_256',
    init_args={
        'output_size': 256,
        'skip': True
    },
    enum_id=117)
@register_block(
    lookup_name='SKIP_LSTM_512',
    init_args={
        'output_size': 512,
        'skip': True
    },
    enum_id=118)
@register_block(
    lookup_name='SKIP_LSTM_1024',
    init_args={
        'output_size': 1024,
        'skip': True
    },
    enum_id=119)
class LSTMBlock(Block):
  """An LSTM block for sequential input."""

  def __init__(self, output_size=100, skip=False):
    self._output_size = output_size
    self._skip = skip

  def build(self, input_tensors, is_training, lengths=None, hparams=None):
    """Builds as LSTM block.

    Args:
      input_tensors: A list of tf.Tensors with the input.
      is_training: Whether we are training. Used for regularization.
      lengths: The lengths of the input sequences in the batch.
      hparams: hparams for the build.

    Returns:
      output tensor
    """
    input_tensor = input_tensors[-1]
    rnn_cell = tf.compat.v1.nn.rnn_cell.LSTMCell(
        num_units=self._output_size, activation=tf.nn.tanh)
    net, _ = tf.compat.v1.nn.dynamic_rnn(
        rnn_cell, input_tensor, sequence_length=lengths, dtype=tf.float32)

    if self._skip:
      net += _add_projection_if_needed(input_tensor, net)

    return input_tensors + [net]

  @property
  def is_input_order_important(self):
    return True


@register_block(
    lookup_name='BI_LSTM_128', init_args={
        'output_size': 128,
    }, enum_id=85)
@register_block(
    lookup_name='BI_LSTM_256', init_args={
        'output_size': 256,
    }, enum_id=86)
@register_block(
    lookup_name='BI_LSTM_512', init_args={
        'output_size': 512,
    }, enum_id=87)
@register_block(
    lookup_name='BI_LSTM_1024', init_args={
        'output_size': 1024,
    }, enum_id=88)
@register_block(
    lookup_name='SKIP_BI_LSTM_128',
    init_args={
        'output_size': 128,
        'skip': True
    },
    enum_id=120)
@register_block(
    lookup_name='SKIP_BI_LSTM_256',
    init_args={
        'output_size': 256,
        'skip': True
    },
    enum_id=121)
@register_block(
    lookup_name='SKIP_BI_LSTM_512',
    init_args={
        'output_size': 512,
        'skip': True
    },
    enum_id=122)
@register_block(
    lookup_name='SKIP_BI_LSTM_1024',
    init_args={
        'output_size': 1024,
        'skip': True
    },
    enum_id=123)
class BidirectionalLSTMBlock(Block):
  """An Bidirectional LSTM block for sequential input."""

  def __init__(self, output_size=100, skip=False):
    self._output_size = output_size
    self._skip = skip

  def build(self, input_tensors, is_training, lengths=None, hparams=None):
    """Builds as LSTM block.

    Args:
      input_tensors: A list of tf.Tensors with the input.
      is_training: Whether we are training. Used for regularization.
      lengths: The lengths of the input sequences in the batch.
      hparams: hparams for the build.

    Returns:
      output tensor
    """
    input_tensor = input_tensors[-1]
    fw_rnn_cell = tf.compat.v1.nn.rnn_cell.LSTMCell(
        num_units=self._output_size, activation=tf.nn.tanh)
    bw_rnn_cell = tf.compat.v1.nn.rnn_cell.LSTMCell(
        num_units=self._output_size, activation=tf.nn.tanh)
    (out1, out2), _ = tf.compat.v1.nn.bidirectional_dynamic_rnn(
        fw_rnn_cell,
        bw_rnn_cell,
        input_tensor,
        sequence_length=lengths,
        dtype=tf.float32)

    net = tf.concat([out1, out2], axis=2)
    if self._skip:
      net += _add_projection_if_needed(input_tensor, net)

    return input_tensors + [net]

  @property
  def is_input_order_important(self):
    return True


tf_arg_scope = tf_slim.arg_scope<|MERGE_RESOLUTION|>--- conflicted
+++ resolved
@@ -18,11 +18,7 @@
 """Well known building blocks for Convolutional networks."""
 
 import abc
-<<<<<<< HEAD
-import numpy
-=======
 import math
->>>>>>> 59237c58
 import enum
 import functools
 
