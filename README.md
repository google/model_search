# Model Search

![header](https://raw.githubusercontent.com/google/model_search/master/model_search/images/model_search_logo.png)

Model search (MS) is a framework that implements AutoML algorithms for model architecture search at scale. It
aims to help researchers speed up their exploration process for finding the right
model architecture for their classification problems (i.e., DNNs with different types of layers).

The library enables you to:

* Run many AutoML algorithms out of the box on your data - including automatically searching
for the right model architecture, the right ensemble of models
and the best distilled models.

* Compare many different models that are found during the search.

* Create you own search space to customize the types of layers in your neural networks.

The technical description of the capabilities of this framework are found in
[InterSpeech paper](https://pdfs.semanticscholar.org/1bca/d4cdfbc01fbb60a815660d034e561843d67a.pdf).

While this framework can potentially be used for regression problems, the current
version supports classification problems only. Let's start by looking at some
classic classification problems and see how the framework can automatically find competitive
model architectures.

## Getting Started
Let us start with the simplest case. You have a csv file where the features are numbers
and you would like to run let AutoML find the best model architecture for you.

Below is a code snippet for doing so:
<<<<<<< HEAD
## Getting Ended
=======
## Next will be about python
>>>>>>> 59237c58
```python
import model_search
from model_search import constants
from model_search import single_trainer
from model_search.data import csv_data

trainer = single_trainer.SingleTrainer(
    data=csv_data.Provider(
        label_index=0,
        logits_dimension=2,
        record_defaults=[0, 0, 0, 0],
        filename="model_search/data/testdata/csv_random_data.csv"),
    spec=constants.DEFAULT_DNN)

trainer.try_models(
    number_models=200,
    train_steps=1000,
    eval_steps=100,
    root_dir="/tmp/run_example",
    batch_size=32,
    experiment_name="example",
    experiment_owner="model_search_user")
```

The above code will try 200 different models - all binary classification models,
as the `logits_dimension` is 2. The root directory will have a subdirectory of all
models, all of which will be already evaluated.
You can open the directory with tensorboard and see all the models with the
evaluation metrics.

The search will be performed according to the default specification. That can be found in:
`model_search/configs/dnn_config.pbtxt`.

For more details about the fields and if you want to create your own specification, you
can look at: `model_search/proto/phoenix_spec.proto`.

Now, what if you don't have a csv with the features? The next section shows
how to run without a csv.

## Non-csv data
To run with non-csv data, you will have to implement a class inherited from the abstract
class `model_search.data.Provider`. This enables us to define our own
`input_fn` and hence customize the feature columns and the task (i.e., the number
of classes in the classification task).

```python
class Provider(object, metaclass=abc.ABCMeta):
  """A data provider interface.

  The Provider abstract class that defines three function for Estimator related
  training that return the following:
    * An input function for training and test input functions that return
      features and label batch tensors. It is responsible for parsing the
      dataset and buffering data.
    * The feature_columns for this dataset.
    * problem statement.
  """

  def get_input_fn(self, hparams, mode, batch_size: int):
    """Returns an `input_fn` for train and evaluation.

    Args:
      hparams: tf.HParams for the experiment.
      mode: Defines whether this is training or evaluation. See
        `estimator.ModeKeys`.
      batch_size: the batch size for training and eval.

    Returns:
      Returns an `input_fn` for train or evaluation.
    """

  def get_serving_input_fn(self, hparams):
    """Returns an `input_fn` for serving in an exported SavedModel.

    Args:
      hparams: tf.HParams for the experiment.

    Returns:
      Returns an `input_fn` that takes no arguments and returns a
        `ServingInputReceiver`.
    """

  @abc.abstractmethod
  def number_of_classes(self) -> int:
    """Returns the number of classes. Logits dim for regression."""

  def get_feature_columns(
      self
  ) -> List[Union[feature_column._FeatureColumn,
                  feature_column_v2.FeatureColumn]]:
    """Returns a `List` of feature columns."""
```

An example of an implementation can be found in `model_search/data/csv_data.py`.

Once you have this class, you can pass it to
`model_search.single_trainer.SingleTrainer` and your single trainer can now
read your data.

## Adding your models and architectures to a search space
You can use our platform to test your own existing models.

Our system searches over what we call `blocks`. We have created an abstract API
for an object that resembles a layer in a DNN. All that needs to be implemented for this class is
two functions:

```python
class Block(object, metaclass=abc.ABCMeta):
  """Block api for creating a new block."""

  @abc.abstractmethod
  def build(self, input_tensors, is_training, lengths=None):
    """Builds a block for phoenix.

    Args:
      input_tensors: A list of input tensors.
      is_training: Whether we are training. Used for regularization.
      lengths: The lengths of the input sequences in the batch.

    Returns:
      output_tensors: A list of the output tensors.
    """

  @abc.abstractproperty
  def is_input_order_important(self):
    """Is the order of the entries in the input tensor important.

    Returns:
      A bool specifying if the order of the entries in the input is important.
      Examples where the order is important: Input for a cnn layer.
      (e.g., pixels an image). Examples when the order is not important:
      Input for a dense layer.
    """
```

Once you have implemented your own blocks (i.e., layers), you need to register them with a 
decorator. Example:

```python
@register_block(
    lookup_name='AVERAGE_POOL_2X2', init_args={'kernel_size': 2}, enum_id=8)
@register_block(
    lookup_name='AVERAGE_POOL_4X4', init_args={'kernel_size': 4}, enum_id=9)
class AveragePoolBlock(Block):
  """Average Pooling layer."""

  def __init__(self, kernel_size=2):
    self._kernel_size = kernel_size

  def build(self, input_tensors, is_training, lengths=None):
```

(All code above can be found in `model_search/blocks.py`).
Once registered, you can tell the system to search over these blocks by
supplying them in `blocks_to_use` in `PhoenixSpec` in
`model_search/proto/phoenix_spec.proto`. Namely, if you look at the default specification
for `dnn` found in `model_search/configs/dnn_config.pbtxt`, you can change the
repeated field `blocks_to_use` and add you own registered blocks.

Note: Our system stacks blocks one on top of each other to create tower
architectures that are then going to be ensembled. You can set the minimal and
maximal depth allowed in the config to 1 which will change the system to search
over which block perform best for the problem - I.e., your blocks can be now
an implementation of full classifiers and the system will choose the best one.

## Creating a training stand alone binary without writing a main
Now, let's assume you have the data class, but you don't want to write a `main`
function to run it.

We created a simple way to create a `main` that will just train a dataset and is
configurable via flags.

To create it, you need to follow two steps:

1. You need to register your data provider.

2. You need to call a help function to create a build rule.

Example:
Suppose you have a provider, then you need to register it via a decorator we
define it as follows:

```python
@data.register_provider(lookup_name='csv_data_provider', init_args={})
class Provider(data.Provider):
  """A csv data provider."""

  def __init__(self):
```

The above code can be found in `model_search/data/csv_data_for_binary.py`.

Next, once you have such library (data provider defined in a .py file and
registered), you can supply this library to a help build function an it will
create a binary rule as follows:

```build
model_search_oss_binary(
    name = "csv_data_binary",
    dataset_dep = ":csv_data_for_binary",
)
```

You can also add a test automatically to test integration of your provider with
the system as follows:

```build
model_search_oss_test(
    name = "csv_data_for_binary_test",
    dataset_dep = ":csv_data_for_binary",
    problem_type = "dnn",
    extra_args = [
        "--filename=$${TEST_SRCDIR}/model_search/data/testdata/csv_random_data.csv",
    ],
    test_data = [
        "//model_search/data/testdata:csv_random_data",
    ],
)
```

The above function will create a runable binary. The snippets are taken from the
following file: `model_search/data/BUILD`.
The binary is configurable by the flags in `model_search/oss_trainer_lib.py`.


## Distributed Runs
Our system can run a distributed search - I.e., run many search trainer in
parallel.

How does it work?

You need to run your binary on multiple machines. Additionally, you need to
make one change to configure the bookkeeping of the search.

On a single machine, the bookkeeping is done via a file. For a distributed
system however, we need a database.

In order to point our system to the database, you need to set the flags in the
file:

`model_search/metadata/ml_metadata_db.py`

to point to your database.

Once you have done so, the binaries created from the previous section will
connect to this database and an async search will begin.

## Cloud AutoML
Want to try higher performance AutoML without writing code? Try:
https://cloud.google.com/automl-tables<|MERGE_RESOLUTION|>--- conflicted
+++ resolved
@@ -29,11 +29,8 @@
 and you would like to run let AutoML find the best model architecture for you.
 
 Below is a code snippet for doing so:
-<<<<<<< HEAD
-## Getting Ended
-=======
 ## Next will be about python
->>>>>>> 59237c58
+
 ```python
 import model_search
 from model_search import constants
