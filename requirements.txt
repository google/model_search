six==1.15.0
sklearn==0.0
tensorflow==2.6.0
tensorflow-estimator==2.6.0
keras==2.6.0
absl-py==0.10.0
tf-slim==1.1.0
ml-metadata==0.26.0
keras-tuner==1.0.3
mock==4.0.3

<<<<<<< HEAD
changes third commit on branch2
=======
changes third commit on branch1
>>>>>>> eece3831
<|MERGE_RESOLUTION|>--- conflicted
+++ resolved
@@ -9,8 +9,4 @@
 keras-tuner==1.0.3
 mock==4.0.3
 
-<<<<<<< HEAD
-changes third commit on branch2
-=======
-changes third commit on branch1
->>>>>>> eece3831
+changes third commit on branch2 (after conflict)